import time
import os
import sys
import numpy as np

from sedtrails.transport_converter.format_converter import FormatConverter, SedtrailsData
from sedtrails.transport_converter.physics_converter import PhysicsConverter
from sedtrails.particle_tracer.data_retriever import FlowFieldDataRetriever
from sedtrails.particle_tracer.particle import Particle
from sedtrails.particle_tracer.particle import Sand
from sedtrails.particle_tracer.position_calculator_numba import create_numba_particle_calculator
from sedtrails.configuration_interface.configuration_controller import ConfigurationController
from sedtrails.data_manager import DataManager
from sedtrails.particle_tracer.timer import Time, Duration, Timer
from sedtrails.logger.logger import LoggerManager
from sedtrails.exceptions.exceptions import ConfigurationError
from typing import Any

def setup_global_exception_logging(logger_manager):
    """Setup global exception logging for unhandled exceptions."""
    original_excepthook = sys.excepthook
    
    def exception_handler(exc_type, exc_value, exc_traceback):
        # Don't log KeyboardInterrupt (Ctrl+C)
        if issubclass(exc_type, KeyboardInterrupt):
            original_excepthook(exc_type, exc_value, exc_traceback)
            return
        
        # Log all other exceptions
        logger_manager.log_exception(exc_value, "Global Exception Handler")
        logger_manager.log_simulation_state({
            "status": "simulation_failed",
            "error_type": exc_type.__name__,
            "error_message": str(exc_value)
        })
        
        # Call original handler
        original_excepthook(exc_type, exc_value, exc_traceback)
    
    sys.excepthook = exception_handler

class Simulation:
    """Class to encapsulate the particle simulation process."""

    def __init__(self, config_file: str):
        """
        Initialize the simulation with the given configuration.

        Parameters
        ----------
        config_file : str
            Path to the configuration file.
        """
        self._config_file = config_file

        self._start_time = None
        self._config_is_read = False

        # Validate config file exists early
        if not os.path.exists(config_file):
            raise ConfigurationError(f'Configuration file not found: {config_file}')

        # Try to read config and update logger directory
        try:
            self._controller = ConfigurationController(self._config_file)
            self._controller.load_config(self._config_file)
            self._config_is_read = True            
            output_dir = self._controller.get('folder_settings.output_dir', 'results')
            
        except Exception:
            # Global exception handler will catch and log this
            raise

        # Initialize other components
        self.format_converter = FormatConverter(self._get_format_config())
        self.physics_converter = PhysicsConverter(self._get_physics_config())
        self.data_manager = DataManager(self._get_output_dir())
        self.data_manager.set_mesh()
        self.particles: list[Particle] = []  # List to hold particles


        self.logger_manager = LoggerManager(output_dir)
        self.logger_manager.setup_logger()

        # Setup global exception handling
        setup_global_exception_logging(self.logger_manager)

    def _get_format_config(self):
        """
        Returns configuration parameters required for the format converter.
        """

        format_config = {
            'input_file': self._controller.get('folder_settings.input_data'),
            'input_format': self._controller.get('general.input_model.format'),  # Specify the input format
            'reference_date': self._controller.get('general.input_model.reference_date'),
        }

        return format_config

    def _get_output_dir(self):
        """
        Returns the output directory for the simulation.
        """
        return self._controller.get('folder_settings.output_dir')

    def _get_physics_config(self):
        """
        Returns configuration parameters required for the physics converter.
        """
        from sedtrails.transport_converter.physics_converter import PhysicsConfig

        config = PhysicsConfig(
            tracer_method=self._controller.get('physics.tracer_method', 'van_westen'),
            gravity=self._controller.get('physics.constants.g', 9.81),
            von_karman_constant=self._controller.get('physics.constants.von_karman', 0.40),
            kinematic_viscosity=self._controller.get('physics.constants.kinematic_viscosity', 1.36e-6),
            water_density=self._controller.get('physics.constants.rho_w', 1027.0),
            particle_density=self._controller.get('physics.constants.rho_s', 2650.0),
            # TODO: These parameters are missing from json schema.
            porosity=self._controller.get('physics.porosity', 0.4),
            grain_diameter=self._controller.get('physics.grain_diameter', 2.5e-4),
            morfac=self._controller.get('physics.morfac', 1.0),
        )

        return config

    @property
    def config(self):
        """
        Returns the full configuration settings for the simulation.
        """
        if not self._config_is_read:
            self._controller.load_config(self._config_file)
        return self._controller.get_config()  # delagates to the controller

    @property
    def start_time(self):
        """
        Get the start time for the simulation.
        """
        if not self._start_time:
            self._start_time = self._controller.get('time.start_time')  # defaults to Unix epoch
        return self._start_time

    @property
    def flow_field(self) -> SedtrailsData:
        """
        Returns input flow field data in SedtrailsData format.
        """

        return self.format_converter.convert_to_sedtrails()

    def validate_config(self) -> bool:
        """
        Validates the configuration file.

        """
        if not self._config_is_read:  # assure config is read only once
            try:
                self._controller.load_config(self._config_file)
                self._config_is_read = True
                return True
            except Exception as e:
                raise ConfigurationError(f'Error validating configuration file: {e}')  # noqa: B904
                return False  # validation fails
            else:
                return True  # validation succeeds
        else:
            # if config is already read, the file is already validated
            return True

    def get_parameter(self, key: str) -> Any:
        """
        Returns the value of a specific parameter in the configuration file.

        Parameters
        ----------
        key : str
            The dot-separated key to retrieve.

        Returns
        -------
        Any
            The value associated with the key in the configuration file.

        Raises
        ------
        Warning
            If the key is not found in the configuration file.
        """

        import warnings

        if not self._config_is_read:
            self._controller.load_config(self._config_file)

        value = self._controller.get(key, None)
        if value is None:
            warnings.warn(f'Key "{key}" not found in configuration file', UserWarning, stacklevel=2)
        return value

    def run(self):
        """
        Run the particle simulation using both original and Numba-optimized implementations.
        """

        from tqdm import tqdm

        if not self._config_is_read:  # assure config is read only once
            self._controller.load_config(self._config_file)
            self._config_is_read = True

            self.logger_manager.log_simulation_state({
                "state": "config_loading",
                "config_file_path": self._config_file,
                "timestamp": time.time()
            })

        # Log the command that started the simulation
        self.logger_manager.log_simulation_state({
            "status": "simulation_started",
            "command": " ".join(sys.argv),
            "config_file": self._config_file,
            "working_directory": os.getcwd(),
            "python_version": sys.version.split()[0]
        })            

        if not self._config_is_read:  # assure config is read only once
            self.logger_manager.log_simulation_state({
                "status": "config_loading",
                "config_file_path": self._config_file,
                "timestamp": time.time()
            })     
            self._controller.load_config(self._config_file)
            self._config_is_read = True

        sedtrails_data = self.format_converter.convert_to_sedtrails()
        # Add physics calculations to the SedtrailsData
        self.physics_converter.convert_physics(sedtrails_data)
        # Initialize flow field data retriever
        retriever = FlowFieldDataRetriever(sedtrails_data)
        # TODO: shouldn't this be read from config? https://github.com/sedtrails/sedtrails/issues/222
        retriever.flow_field_name = 'suspended_velocity'

        start_time = self._controller.get('time.start', None)
        if start_time is None:
            start_time = '1970-01-01 00:00:00'  # TODO: This should be the start of flow field time series

        simulation_time = Time(
            start_time,
            duration=Duration(self._controller.get('time.duration')),
            time_step=Duration(self._controller.get('time.timestep')),
        )

        self.logger_manager.log_simulation_state({
            "state": "data_conversion_completed",
            "num_timesteps": len(sedtrails_data.times),
            "flow_field_name": "suspended_velocity",
            "start_time": start_time,
            "simulation_duration_seconds": simulation_time.duration.seconds,
            "simulation_timestep_seconds": simulation_time.time_step.seconds
        })

        # Particle seeding parameters
        # TODO: this should be handle by the seeding tool.
        # TODO: PARTICLE SEEDING
        # particle_positions = {}
        strategy = self._controller.get('particles.population.seeding.strategy')
        if 'point' in strategy:
            for point in strategy['point']['locations']:
                _point = point.split(',')

<<<<<<< HEAD
                sand = Sand()
                sand.x = float(_point[0])
                sand.y = float(_point[1])
                # sand.release_time = simulation_time.start.seconds
                sand.name = 'Sand Particle'  # Set release time to start of simulation
                self.particles.append(sand)

                log_simulation_state(
                    {
                        'state': 'particles_initialized',
                        'num_particles': 1,
                        'particle_positions': {},
                        'seeding_strategy': strategy,
                    }
                )
=======
        # TODO: PARTICLE SEEDING
        particles = []
        for id, (x, y) in particle_positions.items():
            START_X = float(x)
            START_Y = float(y)
            particle = Sand(id=id, _x=START_X, _y=START_Y, name='Test Particle')
            particles.append(particle)

        self.logger_manager.log_simulation_state({
            "state": "particles_initialized",
            "num_particles": len(particles),
            "particle_positions": {p.id: {"x": round(p.x, 2), "y": round(p.y, 2)} for p in particles},
            "seeding_strategy": strategy
        })

>>>>>>> 2ba2b090

        # Store trajectory1
        trajectory_numba_x = [self.particles[0].x]  # TODO: must handle multiple particles
        trajectory_numba_y = [self.particles[0].y]

        # First get the initial flow data to create calculator
        flow_data = retriever.get_flow_field(simulation_time.start)

        # Create and compile the numba calculator - this will include compilation time
        self.logger_manager.log_simulation_state({
            "state": "numba_compilation_started",
            "grid_size_x": len(flow_data['x']),
            "grid_size_y": len(flow_data['y'])
        })
        compile_start = time.time()
        numba_calc = create_numba_particle_calculator(grid_x=flow_data['x'], grid_y=flow_data['y'])
        compile_time = time.time() - compile_start
        self.logger_manager.log_simulation_state({
            "status": "compilation_complete", 
            "time_sec": round(compile_time, 2)
        })

        TIME_STEP_SECONDS = simulation_time.time_step.seconds
        # Warm up with one calculation to trigger JIT compilation
        self.logger_manager.log_simulation_state({
            "status": "warming_up_jit"
        })

        warmup_start = time.time()
        _ = numba_calc['update_particles'](
            np.array([self.particles[0].x]),
            np.array([self.particles[0].y]),
            flow_data['u'],
            flow_data['v'],
            TIME_STEP_SECONDS,
        )
        warmup_time = time.time() - warmup_start
        self.logger_manager.log_simulation_state({
            "status": "warmup_complete",
            "time_sec": round(warmup_time, 2)
        })
        # Start timer after compilation
        timer = Timer(simulation_time=simulation_time)
        for _step in tqdm(range(1, timer.steps + 1), desc='Computing positions', unit='Steps'):
            # Get flow field at current time
            flow_data = retriever.get_flow_field(timer.current)
            # Update particle position using Numba calculator
            new_x, new_y = numba_calc['update_particles'](
                np.array([self.particles[0].x]),
                np.array([self.particles[0].y]),
                flow_data['u'],
                flow_data['v'],
                TIME_STEP_SECONDS,
            )

            # Update particle with new position
            self.particles[0].x = new_x[0]
            self.particles[0].y = new_y[0]

            # Store trajectory
            trajectory_numba_x.append(self.particles[0].x)
            trajectory_numba_y.append(self.particles[0].y)

            ## TEST data manager
            self.data_manager.add_data(
                particle_id=self.particles[0].id,
                time=timer.current,
                x=self.particles[0].x,
                y=self.particles[0].y,
            )

            # Advance timer
            timer.advance()

        simulation_end_time = time.time()
        total_time = simulation_end_time - compile_start  # Total time including compilation

        self.logger_manager.log_simulation_state({
            "status": "simulation_complete",
            "total_steps": timer.steps,
            "total_time_sec": round(total_time, 2),
            "final_position": f"({particles[0].x:.2f}, {particles[0].y:.2f})"
        })


        # Finalize results
        self.data_manager.dump()  # Write remaining data to disk

        # Convert trajectory to numpy arrays
        trajectory_numba_x = np.array(trajectory_numba_x)
        trajectory_numba_y = np.array(trajectory_numba_y)

        self.logger_manager.log_simulation_state({
            "status": "creating_visualization",
            "trajectory_points": len(trajectory_numba_x)
        })

        # Plot flow field with particle trajectory using the function
        final_flow = retriever.get_flow_field(timer.current)

        from sedtrails.pathway_visualizer.visualization_utils import plot_particle_trajectory

        plot_particle_trajectory(
            flow_data=final_flow,
            trajectory_x=trajectory_numba_x,
            trajectory_y=trajectory_numba_y,
            title=f'Particle Trajectory - {simulation_time.duration.seconds} seconds, {timer.steps} steps',
            save_path=self.data_manager.output_dir + '/trajectory_plot.png',
        )

        self.logger_manager.log_simulation_state({
            "status": "visualization_complete",
            "output_plot_path": self.data_manager.output_dir + '/trajectory_plot.png'
        })


if __name__ == '__main__':
    sim = Simulation(config_file='examples/config.example.yaml')
    sim.run()<|MERGE_RESOLUTION|>--- conflicted
+++ resolved
@@ -271,7 +271,6 @@
             for point in strategy['point']['locations']:
                 _point = point.split(',')
 
-<<<<<<< HEAD
                 sand = Sand()
                 sand.x = float(_point[0])
                 sand.y = float(_point[1])
@@ -287,23 +286,7 @@
                         'seeding_strategy': strategy,
                     }
                 )
-=======
-        # TODO: PARTICLE SEEDING
-        particles = []
-        for id, (x, y) in particle_positions.items():
-            START_X = float(x)
-            START_Y = float(y)
-            particle = Sand(id=id, _x=START_X, _y=START_Y, name='Test Particle')
-            particles.append(particle)
-
-        self.logger_manager.log_simulation_state({
-            "state": "particles_initialized",
-            "num_particles": len(particles),
-            "particle_positions": {p.id: {"x": round(p.x, 2), "y": round(p.y, 2)} for p in particles},
-            "seeding_strategy": strategy
-        })
-
->>>>>>> 2ba2b090
+
 
         # Store trajectory1
         trajectory_numba_x = [self.particles[0].x]  # TODO: must handle multiple particles
