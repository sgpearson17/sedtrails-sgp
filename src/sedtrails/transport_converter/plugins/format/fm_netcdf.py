--- conflicted
+++ resolved
@@ -66,14 +66,14 @@
     def _compute_grid_metadata(self, x: np.ndarray, y: np.ndarray) -> Dict[str, Any]:
         """
         Compute grid metadata: minimum resolution and outer envelope.
-        
+
         Parameters:
         -----------
         x : np.ndarray
             X-coordinates of grid points
         y : np.ndarray
             Y-coordinates of grid points
-            
+
         Returns:
         --------
         Dict
@@ -81,52 +81,48 @@
         """
         # Stack coordinates for distance calculations
         coords = np.column_stack((x.flatten(), y.flatten()))
-        
+
         # Compute minimum resolution (minimum distance between any two points)
         distances = pdist(coords)
         min_resolution = np.min(distances)
-        
+
         # FIXME: temporary solution!
         # Compute outer envelope using convex hull
         hull = ConvexHull(coords)
         outer_envelope = coords[hull.vertices]
-        
-        return {
-            'min_resolution': min_resolution,
-            'outer_envelope': outer_envelope
-        }
+
+        return {'min_resolution': min_resolution, 'outer_envelope': outer_envelope}
 
     def _decompress_time(self, time_info: Dict) -> Dict:
         """
         Apply morfac decompression to time values.
-        
+
         Parameters:
         -----------
         time_info : Dict
             Original time information
-            
+
         Returns:
         --------
         Dict
             Time information with decompressed time values
         """
         decompressed_info = time_info.copy()
-        
+
         # Apply morfac decompression to time values
         time_start = time_info['time_start']
         decompressed_time_values = time_start + (time_info['time_values'] - time_start) * self.morfac
-        
+
         # Update time info with decompressed values
         decompressed_info['time_values'] = decompressed_time_values
         decompressed_info['time_start'] = decompressed_time_values[0]
         decompressed_info['time_end'] = decompressed_time_values[-1]
-        
+
         # Recalculate seconds since reference with decompressed times
-        decompressed_info['seconds_since_reference'] = np.array([
-            float((t - time_info['reference_date']) / np.timedelta64(1, 's')) 
-            for t in decompressed_time_values
-        ])
-        
+        decompressed_info['seconds_since_reference'] = np.array(
+            [float((t - time_info['reference_date']) / np.timedelta64(1, 's')) for t in decompressed_time_values]
+        )
+
         return decompressed_info
 
     def convert(self, current_time=None, reading_interval=None) -> SedtrailsData:
@@ -138,7 +134,7 @@
         current_time : float, optional
             Current simulation time in seconds
         reading_interval : float, optional
-            Reading interval in seconds  
+            Reading interval in seconds
 
         Returns:
         --------
@@ -154,9 +150,7 @@
         time_info = self._decompress_time(time_info)
 
         # Determine if we need to slice based on current_time and reading_interval
-        time_start_idx, time_end_idx = self._calculate_time_slice(
-            current_time, reading_interval, time_info
-        )
+        time_start_idx, time_end_idx = self._calculate_time_slice(current_time, reading_interval, time_info)
 
         # Apply time slicing if needed
         if time_start_idx is not None or time_end_idx is not None:
@@ -240,40 +234,35 @@
             max_bed_shear_stress=mapped_data['max_bed_shear_stress'],
             sediment_concentration=mapped_data['sediment_concentration'],
             nonlinear_wave_velocity=nonlinear_wave_velocity,
-<<<<<<< HEAD
-            min_resolution=grid_metadata['min_resolution'],
-            outer_envelope=grid_metadata['outer_envelope'],
-=======
             metadata=metadata,
->>>>>>> f8f0b3ea
         )
 
         return sedtrails_data
 
     def _calculate_time_slice(self, current_time, reading_interval, time_info):
         """Calculate time slice indices based on current time and reading interval."""
-        
+
         # If no chunking parameters provided, load entire file
         if current_time is None or reading_interval is None:
             return None, None
-            
+
         # If reading_interval is 0 or very large, load entire file
         if reading_interval <= 0 or reading_interval >= time_info['seconds_since_reference'][-1]:
             return None, None
-            
+
         times_array = time_info['seconds_since_reference']
-        
+
         # Find current time index
         current_idx = np.searchsorted(times_array, current_time)
-        
+
         # Calculate chunk size based on reading interval and NetCDF timestep
         netcdf_timestep = times_array[1] - times_array[0] if len(times_array) > 1 else 1.0
         chunk_steps = max(10, int(reading_interval / netcdf_timestep))
-        
+
         # Calculate start and end indices with some buffer
         start_idx = max(0, current_idx - chunk_steps // 4)
         end_idx = min(len(times_array), current_idx + chunk_steps)
-        
+
         return start_idx, end_idx
 
     def load(self) -> Any:
@@ -359,7 +348,9 @@
             'num_times': len(time_values),
         }
 
-    def _map_dfm_variables(self, time_info, time_start_idx: Optional[int] = None, time_end_idx: Optional[int] = None) -> Dict:
+    def _map_dfm_variables(
+        self, time_info, time_start_idx: Optional[int] = None, time_end_idx: Optional[int] = None
+    ) -> Dict:
         """
         Map Delft3D Flexible Mesh variables to SedtrailsData structure.
 
@@ -382,7 +373,11 @@
 
         # Get time information
         num_times = time_info['num_times']
-        time_slice = slice(time_start_idx, time_end_idx) if time_start_idx is not None or time_end_idx is not None else slice(None)
+        time_slice = (
+            slice(time_start_idx, time_end_idx)
+            if time_start_idx is not None or time_end_idx is not None
+            else slice(None)
+        )
 
         # Variable mapping for DFM files
         variable_map = {
