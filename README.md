<<<<<<< HEAD

[![License: MIT](https://img.shields.io/badge/License-MIT-yellow.svg)](https://opensource.org/licenses/MIT)
[![Deploy Sphinx Documentation](https://github.com/sedtrails/sedtrails/actions/workflows/publish.yml/badge.svg)](https://github.com/sedtrails/sedtrails/actions/workflows/publish.yml)
[![Ruff](https://github.com/sedtrails/sedtrails/actions/workflows/ruff.yml/badge.svg?branch=dev)](https://github.com/sedtrails/sedtrails/actions/workflows/ruff.yml)
![TUDelft DCC](https://img.shields.io/badge/tu_delft-DCC-black?style=flat&label=TU%20Delft&labelColor=%2300A6D6%20&color=%23000000&link=https%3A%2F%2Fdcc.tudelft.nl%2F)

# SedTRAILS
Sediment TRAnsport vIsualization and Lagrangian Simulator.

## Installation

SedTRAILS requires Python 3.12 and above, but it is likely to work with Python 3.10 and above.

1. Clone the repository:
```bash
git clone 
```

2. Change the directory:
```bash
cd sedtrails
```
3. Install the dependencies:
```bash
pip install .
```

## Software Architecture
The `diagrams/c4` directory was obtained from the [C4-PlantUML GitHub repository](https://github.com/plantuml-stdlib/C4-PlantUML). The directory contains some of the files required to run PlantUML, as well as a short [README.md](https://github.com/sedtrails/sedtrails/blob/main/diagrams/c4/README.md) that explains how to use the library.
=======

[![License: MIT](https://img.shields.io/badge/License-MIT-yellow.svg)](https://opensource.org/licenses/MIT)
[![Deploy Sphinx Documentation](https://github.com/sedtrails/sedtrails/actions/workflows/publish.yml/badge.svg)](https://github.com/sedtrails/sedtrails/actions/workflows/publish.yml)
[![Ruff](https://github.com/sedtrails/sedtrails/actions/workflows/ruff.yml/badge.svg?branch=dev)](https://github.com/sedtrails/sedtrails/actions/workflows/ruff.yml)
![Static Badge](https://img.shields.io/badge/tu_delft-support-black?style=flat&label=TU%20Delft%20DCC&labelColor=%2300A6D6%20&color=%23000000&link=https%3A%2F%2Fdcc.tudelft.nl%2F)
# SedTRAILS
Sediment TRAnsport vIsualization and Lagrangian Simulator

## Installation

SedTRAILS requires Python 3.12 and above, but it is likely to work with Python 3.10 and above.

1. Clone the repository:
```bash
git clone 
```

2. Change the directory:
```bash
cd sedtrails
```
3. Install the dependencies:
```bash
pip install .
```

## Software Architecture
The `diagrams/c4` directory was obtained from the [C4-PlantUML GitHub repository](https://github.com/plantuml-stdlib/C4-PlantUML). The directory contains some of the files required to run PlantUML, as well as a short [README.md](https://github.com/sedtrails/sedtrails/blob/main/diagrams/c4/README.md) that explains how to use the library.

**Requirements** 
- Java
- GraphViz

You can read more about the PlantUML syntax on the [PlantUML documentation](https://plantuml.com/command-line). They provide extensive support, which may be an overkill at the moment.
- If you have the requirements already installed, you can simply clone the repository and get started. 
- TL;DR: the basic command to save your diagram to a PNG file: 
    ```shell
    # Bash terminal
    plantuml -tpng <file.puml>
    ```

## Contributing Guidelines
>>>>>>> f000ca37

**Requirements** 
- Java
- GraphViz

You can read more about the PlantUML syntax on the [PlantUML documentation](https://plantuml.com/command-line). They provide extensive support, which may be an overkill at the moment.
- If you have the requirements already installed, you can simply clone the repository and get started. 
- TL;DR: the basic command to save your diagram to a PNG file: 
    ```shell
    # Bash terminal
    plantuml -tpng <file.puml>
    ```

<<<<<<< HEAD
## Contributing Guidelines

Read the [contributing guidelines](CONTRIBUTING.md) to know how can you take part in this project. 

## License

SetTRAILS is licensed under the [MIT License](LICENSE).

=======
SetTRAILS is licensed under the [MIT License](LICENSE).

>>>>>>> f000ca37
&copy; (2025) SedTRAILS Team, Delft, The Netherlands. 

## Citation

Pannozzo, N., Shafiei, H., van Westen, B., Pearson, S. G., Reyns, J., & Aguilera Chaves, M. SedTRAILS (Version 0.1) [Computer software]

### Author Contributions:
| [Role](https://credit.niso.org/contributor-roles-defined/) | Author |
|------|--------|
| Conceptualization |  |
| Funding acquisition | |
| Project management |  |
| Research |  |
| Software |  |
| Supervision |  |

## Acknowlegdements

> The development of *SedTRAILS Software* was supported by the [Digital Competence Centre](https://dcc.tudelft.nl/), Delft University of Technology. <|MERGE_RESOLUTION|>--- conflicted
+++ resolved
@@ -1,5 +1,3 @@
-<<<<<<< HEAD
-
 [![License: MIT](https://img.shields.io/badge/License-MIT-yellow.svg)](https://opensource.org/licenses/MIT)
 [![Deploy Sphinx Documentation](https://github.com/sedtrails/sedtrails/actions/workflows/publish.yml/badge.svg)](https://github.com/sedtrails/sedtrails/actions/workflows/publish.yml)
 [![Ruff](https://github.com/sedtrails/sedtrails/actions/workflows/ruff.yml/badge.svg?branch=dev)](https://github.com/sedtrails/sedtrails/actions/workflows/ruff.yml)
@@ -7,35 +5,6 @@
 
 # SedTRAILS
 Sediment TRAnsport vIsualization and Lagrangian Simulator.
-
-## Installation
-
-SedTRAILS requires Python 3.12 and above, but it is likely to work with Python 3.10 and above.
-
-1. Clone the repository:
-```bash
-git clone 
-```
-
-2. Change the directory:
-```bash
-cd sedtrails
-```
-3. Install the dependencies:
-```bash
-pip install .
-```
-
-## Software Architecture
-The `diagrams/c4` directory was obtained from the [C4-PlantUML GitHub repository](https://github.com/plantuml-stdlib/C4-PlantUML). The directory contains some of the files required to run PlantUML, as well as a short [README.md](https://github.com/sedtrails/sedtrails/blob/main/diagrams/c4/README.md) that explains how to use the library.
-=======
-
-[![License: MIT](https://img.shields.io/badge/License-MIT-yellow.svg)](https://opensource.org/licenses/MIT)
-[![Deploy Sphinx Documentation](https://github.com/sedtrails/sedtrails/actions/workflows/publish.yml/badge.svg)](https://github.com/sedtrails/sedtrails/actions/workflows/publish.yml)
-[![Ruff](https://github.com/sedtrails/sedtrails/actions/workflows/ruff.yml/badge.svg?branch=dev)](https://github.com/sedtrails/sedtrails/actions/workflows/ruff.yml)
-![Static Badge](https://img.shields.io/badge/tu_delft-support-black?style=flat&label=TU%20Delft%20DCC&labelColor=%2300A6D6%20&color=%23000000&link=https%3A%2F%2Fdcc.tudelft.nl%2F)
-# SedTRAILS
-Sediment TRAnsport vIsualization and Lagrangian Simulator
 
 ## Installation
 
@@ -71,22 +40,6 @@
     ```
 
 ## Contributing Guidelines
->>>>>>> f000ca37
-
-**Requirements** 
-- Java
-- GraphViz
-
-You can read more about the PlantUML syntax on the [PlantUML documentation](https://plantuml.com/command-line). They provide extensive support, which may be an overkill at the moment.
-- If you have the requirements already installed, you can simply clone the repository and get started. 
-- TL;DR: the basic command to save your diagram to a PNG file: 
-    ```shell
-    # Bash terminal
-    plantuml -tpng <file.puml>
-    ```
-
-<<<<<<< HEAD
-## Contributing Guidelines
 
 Read the [contributing guidelines](CONTRIBUTING.md) to know how can you take part in this project. 
 
@@ -94,10 +47,6 @@
 
 SetTRAILS is licensed under the [MIT License](LICENSE).
 
-=======
-SetTRAILS is licensed under the [MIT License](LICENSE).
-
->>>>>>> f000ca37
 &copy; (2025) SedTRAILS Team, Delft, The Netherlands. 
 
 ## Citation
