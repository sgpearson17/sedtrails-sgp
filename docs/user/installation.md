# Installation

::: warning
Update this section
:::

 SedTRAILS is currently in an alpha stage. It is not recommended for production use.

This is the step-by-step guide on how to install SedTRAILS. Make sure Python (3.13 or newer) and a code editor (e.g., Visual Studio) is installed.


## Installation via PIP:

Simply type the following command in terminal:
```bash
pip install sedtrails
```

## Installation via Github repository:

1. Clone the SedTRAILS repository from github in your desired directory:
```bash
cd <your desired directory>
git clone https://github.com/sedtrails/sedtrails.git
```

2. Go to the directory in which the SedTRAILS repository is cloned into:
```bash
cd sedtrails
```

3. Install the dependencies: ([See this webpage](https://github.com/sedtrails/sedtrails/blob/dev/CONTRIBUTING.md) for more details about installing as a developer)
```bash
pip install .
```

## Confirming the installation

Writing the following command in the terminal will show the installed SedTRAILS version:
```bash
sedtrails -v
```

The following command provides help about SedTRAILS installation:
```bash
sedtrails -h

<<<<<<< HEAD
```
## Running an example model

1. copy/paste the exmaples folder (i.e., /sedtrails/examples) in a directory where you want to run the model.
```bash
cp -r ./examples <your runs folder>
```

2. Download the dataset file named "inlet_sedtrails.nc" from [this link](https://surfdrive.surf.nl/files/index.php/s/VUGKZm7QexAXuD9?path=%2Fdfm).

2. Go to the directory in which you want to run the model:
```bash
cd .../<your runs folder>
```

3. In the file config.example.yaml, update the directory for "input_data" to read the data-set you doanloaded in the first step: 
  input_data: ./sample-data/inlet_sedtrails.nc


4. Run the model:
```bash
sedtrails run -c ./config.example.yaml
```

::: note
The model will take a few minutes to run. You can monitor the progress in the terminal.
:::

5. The results plots should pop up and should be saved in the ./results directory.
=======
```
>>>>>>> df512317
<|MERGE_RESOLUTION|>--- conflicted
+++ resolved
@@ -45,7 +45,6 @@
 ```bash
 sedtrails -h
 
-<<<<<<< HEAD
 ```
 ## Running an example model
 
@@ -74,7 +73,4 @@
 The model will take a few minutes to run. You can monitor the progress in the terminal.
 :::
 
-5. The results plots should pop up and should be saved in the ./results directory.
-=======
-```
->>>>>>> df512317
+5. The results plots should pop up and should be saved in the ./results directory.